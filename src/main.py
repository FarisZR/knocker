--- conflicted
+++ resolved
@@ -146,13 +146,7 @@
 
     if not client_ip:
         logging.warning("Could not determine client IP.")
-<<<<<<< HEAD
-        return create_error_response(400, "no_client_ip", allowed_origin)
-
-    if not api_key or not core.is_valid_api_key(api_key, settings):
-        logging.warning(f"Invalid or missing API key provided by {client_ip}.")
-        return create_error_response(401, "invalid_api_key", allowed_origin)
-=======
+
         return JSONResponse(
             status_code=status.HTTP_400_BAD_REQUEST,
             content={"error": "Could not determine client IP."},
@@ -166,34 +160,26 @@
             content={"error": "Invalid or missing API key."},
             headers={"Access-Control-Allow-Origin": allowed_origin}
         )
->>>>>>> 1c5074d1
 
     ip_to_whitelist = client_ip
     if body and "ip_address" in body:
         if not core.can_whitelist_remote(api_key, settings):
             logging.warning(f"API key used by {client_ip} lacks remote whitelist permission.")
-<<<<<<< HEAD
-            return create_error_response(403, "no_remote_permission", allowed_origin)
-=======
+            
             return JSONResponse(
                 status_code=status.HTTP_403_FORBIDDEN,
                 content={"error": "API key lacks remote whitelist permission."},
                 headers={"Access-Control-Allow-Origin": allowed_origin}
             )
->>>>>>> 1c5074d1
         
         target_ip = body["ip_address"]
         if not core.is_valid_ip_or_cidr(target_ip):
             logging.warning(f"Invalid IP address or CIDR notation '{target_ip}' in request body from {client_ip}.")
-<<<<<<< HEAD
-            return create_error_response(400, "invalid_ip_format", allowed_origin)
-=======
             return JSONResponse(
                 status_code=status.HTTP_400_BAD_REQUEST,
                 content={"error": "Invalid IP address or CIDR notation in request body."},
                 headers={"Access-Control-Allow-Origin": allowed_origin}
             )
->>>>>>> 1c5074d1
         ip_to_whitelist = target_ip
 
     max_ttl = core.get_max_ttl_for_key(api_key, settings)
@@ -204,15 +190,12 @@
     if requested_ttl is not None:
         if not isinstance(requested_ttl, int) or requested_ttl <= 0:
             logging.warning(f"Invalid TTL '{requested_ttl}' specified by {client_ip}.")
-<<<<<<< HEAD
-            return create_error_response(400, "invalid_ttl", allowed_origin)
-=======
+
             return JSONResponse(
                 status_code=status.HTTP_400_BAD_REQUEST,
                 content={"error": "Invalid TTL specified. Must be a positive integer."},
                 headers={"Access-Control-Allow-Origin": allowed_origin}
             )
->>>>>>> 1c5074d1
         effective_ttl = min(requested_ttl, max_ttl)
 
     expiry_time = int(time.time()) + effective_ttl
